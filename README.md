# Magnetar Propeller Model with Fallback Accretion

Suite of code that models fallback accretion onto a magnetar and uses Markov Chain Monte Carlo to fit this to samples of Gamma-Ray Bursts.

[![Binder](https://mybinder.org/badge_logo.svg)](https://mybinder.org/v2/gh/sgibson91/magprop/master?urlpath=lab)

## Usage

<<<<<<< HEAD
[![Binder](https://mybinder.org/badge_logo.svg)](https://mybinder.org/v2/gh/sgibson91/magprop/master?urlpath=lab)
=======
To run the scripts in this repo, first click the badge below.
This will launch a JupyterLab environment containing the repo, via Binder.
You may wish to right-click the badge and select "Open Link in New Tab" (or whichever variant your browser provides) so you can still refer to these notes.

[![Binder](https://mybinder.org/badge_logo.svg)](https://mybinder.org/v2/gh/sgibson91/magprop/master/?urlpath=lab)
>>>>>>> a7545304

From the menu, select a Python 2 Console.
(The second icon on the second row down.)

To run a script, type the following:
```
python code/<script_name>.py
```
SHIFT-RETURN executes the command.

It is recommended that you run all the scripts from the root of the repo (i.e. do not `cd code | python <script_name>.py`).

* Figures will be saved to the sub-directory `plots/`.

### List of Scripts

* **figure1.py:** Reproduces figure 1
* **figure2.py:** Reproduces figure 2
* **figure3.py:** Reproduces figure 3
* **figure4.py:** Reproduces figure 4
* **figure5.py:** Reproduces figure 5
* **kcorr.py:** Performs a k-correction on a GRB dataset.
  Takes command line argument `-t S` for the short GRB sample.

## Citing this work

Please quote the following citation when referring to this work.

### Paper

* [*Fallback Accretion on to a Newborn Magnetar: Short GRBs with Extended Emission*](https://arxiv.org/abs/1706.04802)

### Citation

```
@article{doi:10.1093/mnras/stx1531,
author = {Gibson, S. L. and Wynn, G. A. and Gompertz, B. P. and O'Brien, P. T.},
title = {Fallback accretion on to a newborn magnetar: short GRBs with extended emission},
journal = {Monthly Notices of the Royal Astronomical Society},
volume = {470},
number = {4},
pages = {4925-4940},
year = {2017},
doi = {10.1093/mnras/stx1531},
URL = {http://dx.doi.org/10.1093/mnras/stx1531},
eprint = {/oup/backfile/content_public/journal/mnras/470/4/10.1093_mnras_stx1531/1/stx1531.pdf}
}
```

### License

This work is published under the MIT license.
Please see the `LICENSE` file for further information.<|MERGE_RESOLUTION|>--- conflicted
+++ resolved
@@ -6,15 +6,11 @@
 
 ## Usage
 
-<<<<<<< HEAD
-[![Binder](https://mybinder.org/badge_logo.svg)](https://mybinder.org/v2/gh/sgibson91/magprop/master?urlpath=lab)
-=======
 To run the scripts in this repo, first click the badge below.
 This will launch a JupyterLab environment containing the repo, via Binder.
 You may wish to right-click the badge and select "Open Link in New Tab" (or whichever variant your browser provides) so you can still refer to these notes.
 
 [![Binder](https://mybinder.org/badge_logo.svg)](https://mybinder.org/v2/gh/sgibson91/magprop/master/?urlpath=lab)
->>>>>>> a7545304
 
 From the menu, select a Python 2 Console.
 (The second icon on the second row down.)
